// Copyright 2024 @rossbulat/polkadot-live-app authors & contributors
// SPDX-License-Identifier: GPL-3.0-only

import {
  Accordion,
  AccordionHeader,
  AccordionItem,
  AccordionPanel,
} from '@/renderer/library/Accordion';
import { ContentWrapper, HeaderWrapper } from '@app/screens/Wrappers';
import { DragClose } from '@/renderer/library/DragClose';
import type { ReferendaProps } from '../types';
import { OpenGovFooter, Scrollable } from '../Wrappers';
import { ButtonPrimaryInvert } from '@/renderer/kits/Buttons/ButtonPrimaryInvert';
import {
  faCaretDown,
  faCaretLeft,
  faCaretRight,
  faLayerGroup,
<<<<<<< HEAD
=======
  faLineHeight,
>>>>>>> 761fe015
  faTimer,
} from '@fortawesome/pro-solid-svg-icons';
import { useReferenda } from '@/renderer/contexts/openGov/Referenda';
import { ReferendumRow } from './ReferendumRow';
<<<<<<< HEAD
import { ControlsWrapper, ReferendaGroup } from './Wrappers';
=======
import { ReferendaGroup } from './Wrappers';
>>>>>>> 761fe015
import { FontAwesomeIcon } from '@fortawesome/react-fontawesome';
import { useEffect, useState } from 'react';
import { HeadingWrapper } from '@app/screens/Home/Wrappers';
import { getSpacedOrigin } from '../utils';
<<<<<<< HEAD
import { faCaretUp } from '@fortawesome/free-solid-svg-icons';
=======
import {
  ControlsWrapper,
  SortControlButton,
  renderPlaceholders,
} from '@/renderer/utils/common';
>>>>>>> 761fe015

export const Referenda = ({ setSection, chainId }: ReferendaProps) => {
  const {
    referenda,
    fetchingReferenda,
    getSortedActiveReferenda,
    getCategorisedReferenda,
  } = useReferenda();

  /// Sorting controls state.
  const [newestFirst, setNewestFirst] = useState(true);
  const [groupingOn, setGroupingOn] = useState(false);
  const [expandAll, setExpandAll] = useState(false);

<<<<<<< HEAD
  /// Accordion state.
  const [accordionActiveIndices, setAccordionActiveIndices] = useState<
    number[]
  >(
    Array.from(
      {
        length: Array.from(getCategorisedReferenda(newestFirst).keys()).length,
      },
      (_, index) => index
    )
  );
=======
  /// Calculate number of accordion panels needed.
  const indicesLength = Array.from(
    getCategorisedReferenda(newestFirst).keys()
  ).length;

  /// Accordion state.
  const [accordionActiveIndices, setAccordionActiveIndices] = useState<
    number[]
  >(Array.from({ length: indicesLength }, (_, index) => index));
>>>>>>> 761fe015

  /// Open all accordion items when new referenda is loaded.
  useEffect(() => {
    setAccordionActiveIndices(
      Array.from(
        {
          length: Array.from(getCategorisedReferenda(newestFirst).keys())
            .length,
        },
        (_, index) => index
      )
    );
    setExpandAll(true);
  }, [referenda]);

<<<<<<< HEAD
=======
  /// Utility for making expand button dynamic.
  const isExpandActive = () =>
    accordionActiveIndices.length ===
    Array.from(getCategorisedReferenda(newestFirst)).length;

>>>>>>> 761fe015
  /// Render categorized referenda.
  const renderCategorised = () => (
    <section style={{ display: groupingOn ? 'block' : 'none' }}>
      <Accordion
        multiple
        defaultIndex={accordionActiveIndices}
        setExternalIndices={setAccordionActiveIndices}
      >
        {Array.from(getCategorisedReferenda(newestFirst).entries()).map(
          ([origin, infos], i) => (
            <AccordionItem key={`${origin}_referenda_group`}>
              <HeadingWrapper>
                <AccordionHeader>
                  <div className="flex">
                    <div className="left">
                      <div className="icon-wrapper">
                        {accordionActiveIndices.includes(i) ? (
                          <FontAwesomeIcon
                            icon={faCaretDown}
                            transform={'shrink-1'}
                          />
                        ) : (
                          <FontAwesomeIcon
                            icon={faCaretRight}
                            transform={'shrink-1'}
                          />
                        )}
                      </div>
                      <h5 style={{ marginTop: '0' }}>
                        {getSpacedOrigin(origin)}
                      </h5>
                    </div>
                  </div>
                </AccordionHeader>
              </HeadingWrapper>
              <AccordionPanel>
                <ReferendaGroup>
                  {infos.map((referendum, j) => (
                    <ReferendumRow key={j} referendum={referendum} />
                  ))}
                </ReferendaGroup>
              </AccordionPanel>
            </AccordionItem>
          )
        )}
      </Accordion>
    </section>
  );

  /// Render referenda as single list.
  const renderListed = () => (
    <ReferendaGroup style={{ display: groupingOn ? 'none' : 'block' }}>
      {getSortedActiveReferenda(newestFirst).map((referendum, i) => (
        <ReferendumRow key={i} referendum={referendum} />
      ))}
    </ReferendaGroup>
  );

<<<<<<< HEAD
  /// Utility for creating an array of `n` length.
  const createArrayWithLength = (n: number): number[] =>
    [...Array(n + 1)].map((_, i) => i);

  /// Render placeholder loaders
  const renderPlaceholders = (length: number) => {
    const arr = createArrayWithLength(length);

    return (
      <div className="placeholder-content-wrapper">
        {arr.map((_, i) => (
          <div key={i} className="placeholder-content"></div>
        ))}
      </div>
    );
  };

=======
>>>>>>> 761fe015
  /// Handle expanding or collapsing all accordion panels.
  const handleExpandAll = () => {
    if (!groupingOn) {
      return;
    }

    if (expandAll) {
<<<<<<< HEAD
      setExpandAll(false);
      setAccordionActiveIndices([]);
    } else {
      setExpandAll(true);
=======
      setAccordionActiveIndices([]);
      setExpandAll(false);
    } else {
>>>>>>> 761fe015
      setAccordionActiveIndices(
        Array.from(
          {
            length: Array.from(getCategorisedReferenda(newestFirst).keys())
              .length,
          },
          (_, index) => index
        )
      );
<<<<<<< HEAD
=======
      setExpandAll(true);
>>>>>>> 761fe015
    }
  };

  return (
    <>
      <HeaderWrapper>
        <div className="content">
          <DragClose windowName="openGov" />
          <h3>{chainId} Referenda</h3>
        </div>
      </HeaderWrapper>
      <Scrollable>
        <ContentWrapper style={{ padding: '1rem 2rem 0' }}>
          {/* Sorting controls */}
          <ControlsWrapper>
<<<<<<< HEAD
            <div
              className={newestFirst ? 'icon-wrapper active' : 'icon-wrapper'}
              onClick={() => setNewestFirst(!newestFirst)}
            >
              <div className="icon">
                <FontAwesomeIcon icon={faTimer} />
              </div>
              <span>{newestFirst ? 'Newest First' : 'Oldest First'}</span>
            </div>
            <div
              className={groupingOn ? 'icon-wrapper active' : 'icon-wrapper'}
              onClick={() => setGroupingOn(!groupingOn)}
            >
              <div className="icon">
                <FontAwesomeIcon icon={faLayerGroup} />
              </div>
              <span>{groupingOn ? 'Grouping On' : 'Grouping Off'}</span>
            </div>
            <div
              className={expandAll ? 'icon-wrapper active' : 'icon-wrapper'}
              style={{ opacity: groupingOn ? 'inherit' : '0.25' }}
              onClick={() => handleExpandAll()}
            >
              <div className="icon">
                <FontAwesomeIcon icon={expandAll ? faCaretDown : faCaretUp} />
              </div>
              <span>{expandAll ? 'All Expanded' : 'All Collapsed'}</span>
            </div>
=======
            <SortControlButton
              isActive={newestFirst}
              isDisabled={fetchingReferenda}
              faIcon={faTimer}
              onClick={() => setNewestFirst(!newestFirst)}
              onLabel="Newest First"
              offLabel="Oldest First"
            />
            <SortControlButton
              isActive={groupingOn}
              isDisabled={fetchingReferenda}
              faIcon={faLayerGroup}
              onClick={() => setGroupingOn(!groupingOn)}
              onLabel="Grouping On"
              offLabel="Grouping Off"
            />
            <SortControlButton
              isActive={isExpandActive()}
              isDisabled={fetchingReferenda || !groupingOn}
              faIcon={faLineHeight}
              onClick={() => handleExpandAll()}
              onLabel="All Expanded"
              offLabel="Collapsed"
            />
>>>>>>> 761fe015
          </ControlsWrapper>
          {/* List referenda */}
          <section>
            {fetchingReferenda ? (
<<<<<<< HEAD
              <div>{renderPlaceholders(4)}</div>
            ) : (
              <>
                <div>{renderCategorised()}</div>
                <div>{renderListed()}</div>
=======
              <>{renderPlaceholders(4)}</>
            ) : (
              <>
                {renderCategorised()}
                {renderListed()}
>>>>>>> 761fe015
              </>
            )}
          </section>
        </ContentWrapper>
      </Scrollable>
      <OpenGovFooter $chainId={chainId}>
        <div>
          <section className="left"></section>
          <section className="right">
            <ButtonPrimaryInvert
              text={'Back'}
              iconLeft={faCaretLeft}
              style={{
                padding: '0.3rem 1.25rem',
                color:
                  chainId === 'Polkadot'
                    ? 'rgb(169, 74, 117)'
                    : 'rgb(133, 113, 177)',
                borderColor:
                  chainId === 'Polkadot'
                    ? 'rgb(169, 74, 117)'
                    : 'rgb(133, 113, 177)',
              }}
              onClick={() => setSection(0)}
            />
          </section>
        </div>
      </OpenGovFooter>
    </>
  );
};<|MERGE_RESOLUTION|>--- conflicted
+++ resolved
@@ -17,32 +17,21 @@
   faCaretLeft,
   faCaretRight,
   faLayerGroup,
-<<<<<<< HEAD
-=======
   faLineHeight,
->>>>>>> 761fe015
   faTimer,
 } from '@fortawesome/pro-solid-svg-icons';
 import { useReferenda } from '@/renderer/contexts/openGov/Referenda';
 import { ReferendumRow } from './ReferendumRow';
-<<<<<<< HEAD
-import { ControlsWrapper, ReferendaGroup } from './Wrappers';
-=======
 import { ReferendaGroup } from './Wrappers';
->>>>>>> 761fe015
 import { FontAwesomeIcon } from '@fortawesome/react-fontawesome';
 import { useEffect, useState } from 'react';
 import { HeadingWrapper } from '@app/screens/Home/Wrappers';
 import { getSpacedOrigin } from '../utils';
-<<<<<<< HEAD
-import { faCaretUp } from '@fortawesome/free-solid-svg-icons';
-=======
 import {
   ControlsWrapper,
   SortControlButton,
   renderPlaceholders,
 } from '@/renderer/utils/common';
->>>>>>> 761fe015
 
 export const Referenda = ({ setSection, chainId }: ReferendaProps) => {
   const {
@@ -57,19 +46,6 @@
   const [groupingOn, setGroupingOn] = useState(false);
   const [expandAll, setExpandAll] = useState(false);
 
-<<<<<<< HEAD
-  /// Accordion state.
-  const [accordionActiveIndices, setAccordionActiveIndices] = useState<
-    number[]
-  >(
-    Array.from(
-      {
-        length: Array.from(getCategorisedReferenda(newestFirst).keys()).length,
-      },
-      (_, index) => index
-    )
-  );
-=======
   /// Calculate number of accordion panels needed.
   const indicesLength = Array.from(
     getCategorisedReferenda(newestFirst).keys()
@@ -79,7 +55,6 @@
   const [accordionActiveIndices, setAccordionActiveIndices] = useState<
     number[]
   >(Array.from({ length: indicesLength }, (_, index) => index));
->>>>>>> 761fe015
 
   /// Open all accordion items when new referenda is loaded.
   useEffect(() => {
@@ -95,14 +70,11 @@
     setExpandAll(true);
   }, [referenda]);
 
-<<<<<<< HEAD
-=======
   /// Utility for making expand button dynamic.
   const isExpandActive = () =>
     accordionActiveIndices.length ===
     Array.from(getCategorisedReferenda(newestFirst)).length;
 
->>>>>>> 761fe015
   /// Render categorized referenda.
   const renderCategorised = () => (
     <section style={{ display: groupingOn ? 'block' : 'none' }}>
@@ -161,26 +133,6 @@
     </ReferendaGroup>
   );
 
-<<<<<<< HEAD
-  /// Utility for creating an array of `n` length.
-  const createArrayWithLength = (n: number): number[] =>
-    [...Array(n + 1)].map((_, i) => i);
-
-  /// Render placeholder loaders
-  const renderPlaceholders = (length: number) => {
-    const arr = createArrayWithLength(length);
-
-    return (
-      <div className="placeholder-content-wrapper">
-        {arr.map((_, i) => (
-          <div key={i} className="placeholder-content"></div>
-        ))}
-      </div>
-    );
-  };
-
-=======
->>>>>>> 761fe015
   /// Handle expanding or collapsing all accordion panels.
   const handleExpandAll = () => {
     if (!groupingOn) {
@@ -188,16 +140,9 @@
     }
 
     if (expandAll) {
-<<<<<<< HEAD
-      setExpandAll(false);
-      setAccordionActiveIndices([]);
-    } else {
-      setExpandAll(true);
-=======
       setAccordionActiveIndices([]);
       setExpandAll(false);
     } else {
->>>>>>> 761fe015
       setAccordionActiveIndices(
         Array.from(
           {
@@ -207,10 +152,7 @@
           (_, index) => index
         )
       );
-<<<<<<< HEAD
-=======
       setExpandAll(true);
->>>>>>> 761fe015
     }
   };
 
@@ -226,36 +168,6 @@
         <ContentWrapper style={{ padding: '1rem 2rem 0' }}>
           {/* Sorting controls */}
           <ControlsWrapper>
-<<<<<<< HEAD
-            <div
-              className={newestFirst ? 'icon-wrapper active' : 'icon-wrapper'}
-              onClick={() => setNewestFirst(!newestFirst)}
-            >
-              <div className="icon">
-                <FontAwesomeIcon icon={faTimer} />
-              </div>
-              <span>{newestFirst ? 'Newest First' : 'Oldest First'}</span>
-            </div>
-            <div
-              className={groupingOn ? 'icon-wrapper active' : 'icon-wrapper'}
-              onClick={() => setGroupingOn(!groupingOn)}
-            >
-              <div className="icon">
-                <FontAwesomeIcon icon={faLayerGroup} />
-              </div>
-              <span>{groupingOn ? 'Grouping On' : 'Grouping Off'}</span>
-            </div>
-            <div
-              className={expandAll ? 'icon-wrapper active' : 'icon-wrapper'}
-              style={{ opacity: groupingOn ? 'inherit' : '0.25' }}
-              onClick={() => handleExpandAll()}
-            >
-              <div className="icon">
-                <FontAwesomeIcon icon={expandAll ? faCaretDown : faCaretUp} />
-              </div>
-              <span>{expandAll ? 'All Expanded' : 'All Collapsed'}</span>
-            </div>
-=======
             <SortControlButton
               isActive={newestFirst}
               isDisabled={fetchingReferenda}
@@ -280,24 +192,15 @@
               onLabel="All Expanded"
               offLabel="Collapsed"
             />
->>>>>>> 761fe015
           </ControlsWrapper>
           {/* List referenda */}
           <section>
             {fetchingReferenda ? (
-<<<<<<< HEAD
-              <div>{renderPlaceholders(4)}</div>
-            ) : (
-              <>
-                <div>{renderCategorised()}</div>
-                <div>{renderListed()}</div>
-=======
               <>{renderPlaceholders(4)}</>
             ) : (
               <>
                 {renderCategorised()}
                 {renderListed()}
->>>>>>> 761fe015
               </>
             )}
           </section>
