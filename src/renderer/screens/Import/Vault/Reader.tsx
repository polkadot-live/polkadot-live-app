// Copyright 2024 @rossbulat/polkadot-live-app authors & contributors
// SPDX-License-Identifier: GPL-3.0-only

import type { AnyJson } from '@/types/misc';
import { useAddresses } from '@app/contexts/Addresses';
import { useOverlay } from '@app/contexts/Overlay';
import { useCallback, useEffect, useRef, useState } from 'react';
import { QRVieweraWrapper } from '../Wrappers';
import { QrScanSignature } from '@app/library/QRCode/ScanSignature';
import { ButtonSecondary } from '@/renderer/kits/Buttons/ButtonSecondary';
<<<<<<< HEAD
import type { VaultAccount } from '@polkadot-cloud/react/types';

export const Reader = ({ addresses, setAddresses }: AnyJson) => {
  const { formatAccountSs58 } = useAddresses();
=======
import { checkValidAddress } from '@/renderer/Utils';

export const Reader = ({ addresses, setAddresses }: AnyJson) => {
  const { addressExists } = useAddresses();
>>>>>>> f1c9540c
  const { setStatus: setOverlayStatus } = useOverlay();

  // Check whether initial render.
  const initialRender = useRef<boolean>(true);
  const isInitialRender = initialRender.current;
  initialRender.current = false;

  // Store QR data feedback.
  const [feedback, setFeedback] = useState<string>('');

  // Successful import
  const [imported, setImported] = useState<boolean>(false);

  const vaultAddressExists = (address: string) =>
    addresses.find((a: VaultAccount) => a.address === address);

  // Update QR feedback on QR data change.
  const handleQrData = (signature: string) => {
    if (imported) {
      return;
    }

    const maybeAddress = signature.split(':')?.[1];

    setFeedback(
      maybeAddress === undefined
        ? 'Waiting for QR Code'
        : isValidAddress(maybeAddress)
          ? formatAccountSs58(maybeAddress, 0)
            ? 'Different Network Address'
            : vaultAddressExists(maybeAddress)
              ? 'Account Already Added'
              : `Address Received: ${maybeAddress}`
          : 'Invalid Address'
    );

    // Check if QR data has valid address.
    const valid =
      isValidAddress(maybeAddress || '') &&
      !vaultAddressExists(maybeAddress || '') &&
      !formatAccountSs58(maybeAddress || '', 0);

    if (valid) {
      handleVaultImport(maybeAddress);
    }
  };

  // Handle new vault address to local storage.
  const handleVaultImport = (address: string) => {
    const newAddresses = addresses
      .filter((a: AnyJson) => a.address !== address)
      .concat({
        index: getNextAddressIndex(),
        address,
      });
    localStorage.setItem('vault_addresses', JSON.stringify(newAddresses));
    setAddresses(newAddresses);
    setImported(true);
  };

  // Gets the next non-imported address index.
  const getNextAddressIndex = () =>
    !addresses.length ? 0 : addresses[addresses.length - 1].index + 1;

<<<<<<< HEAD
  // Close the overlay when import is successful, ignoring initial render state.
  useEffect(() => {
    if (!isInitialRender && imported) {
=======
  // Check if QR data has valid address.
  const valid = checkValidAddress(qrData || '') && !addressExists(qrData || '');

  // Reset QR data on open.
  useEffect(() => {
    setQrData(undefined);
  }, []);

  // Update QR feedback on QR data change.
  useEffect(() => {
    const newFeedback =
      qrData === undefined
        ? 'Waiting for QR Code'
        : checkValidAddress(qrData)
          ? addressExists(qrData)
            ? 'Account Already Added'
            : 'Address Received:'
          : 'Invalid Address';

    setFeedback(newFeedback);

    if (valid) {
      handleVaultImport();
>>>>>>> f1c9540c
      setOverlayStatus(0);
    }
  }, [imported]);

  const onScan = useCallback(({ signature }: { signature: `0x${string}` }) => {
    handleQrData(signature);
  }, []);

  return (
    <QRVieweraWrapper>
      <div className="viewer">
        <QrScanSignature size={279} onScan={onScan} />
      </div>
      <div className="foot">
        <h4>{feedback}</h4>
        <div>
          <ButtonSecondary
            text={'Cancel'}
            onClick={() => setOverlayStatus(0)}
          />
        </div>
      </div>
    </QRVieweraWrapper>
  );
};<|MERGE_RESOLUTION|>--- conflicted
+++ resolved
@@ -8,17 +8,11 @@
 import { QRVieweraWrapper } from '../Wrappers';
 import { QrScanSignature } from '@app/library/QRCode/ScanSignature';
 import { ButtonSecondary } from '@/renderer/kits/Buttons/ButtonSecondary';
-<<<<<<< HEAD
 import type { VaultAccount } from '@polkadot-cloud/react/types';
-
-export const Reader = ({ addresses, setAddresses }: AnyJson) => {
-  const { formatAccountSs58 } = useAddresses();
-=======
 import { checkValidAddress } from '@/renderer/Utils';
 
 export const Reader = ({ addresses, setAddresses }: AnyJson) => {
   const { addressExists } = useAddresses();
->>>>>>> f1c9540c
   const { setStatus: setOverlayStatus } = useOverlay();
 
   // Check whether initial render.
@@ -42,24 +36,20 @@
     }
 
     const maybeAddress = signature.split(':')?.[1];
-
-    setFeedback(
+    
+    const newFeedback =
       maybeAddress === undefined
         ? 'Waiting for QR Code'
-        : isValidAddress(maybeAddress)
-          ? formatAccountSs58(maybeAddress, 0)
-            ? 'Different Network Address'
-            : vaultAddressExists(maybeAddress)
-              ? 'Account Already Added'
-              : `Address Received: ${maybeAddress}`
-          : 'Invalid Address'
-    );
+        : checkValidAddress(maybeAddress)
+          ? addressExists(maybeAddress)
+            ? 'Account Already Added'
+            : 'Address Received:'
+          : 'Invalid Address';
+
+    setFeedback(newFeedback);
 
     // Check if QR data has valid address.
-    const valid =
-      isValidAddress(maybeAddress || '') &&
-      !vaultAddressExists(maybeAddress || '') &&
-      !formatAccountSs58(maybeAddress || '', 0);
+    const valid = checkValidAddress(maybeAddress || '') && !addressExists(maybeAddress || '');
 
     if (valid) {
       handleVaultImport(maybeAddress);
@@ -83,35 +73,9 @@
   const getNextAddressIndex = () =>
     !addresses.length ? 0 : addresses[addresses.length - 1].index + 1;
 
-<<<<<<< HEAD
   // Close the overlay when import is successful, ignoring initial render state.
   useEffect(() => {
     if (!isInitialRender && imported) {
-=======
-  // Check if QR data has valid address.
-  const valid = checkValidAddress(qrData || '') && !addressExists(qrData || '');
-
-  // Reset QR data on open.
-  useEffect(() => {
-    setQrData(undefined);
-  }, []);
-
-  // Update QR feedback on QR data change.
-  useEffect(() => {
-    const newFeedback =
-      qrData === undefined
-        ? 'Waiting for QR Code'
-        : checkValidAddress(qrData)
-          ? addressExists(qrData)
-            ? 'Account Already Added'
-            : 'Address Received:'
-          : 'Invalid Address';
-
-    setFeedback(newFeedback);
-
-    if (valid) {
-      handleVaultImport();
->>>>>>> f1c9540c
       setOverlayStatus(0);
     }
   }, [imported]);
