// Copyright 2023 @paritytech/polkadot-live authors & contributors
// SPDX-License-Identifier: GPL-3.0-only

import type { ChainID } from '@/types/chains';
import type { BrowserWindow } from 'electron';

// A window helper to manage which windows are open and their current state.
type StoredWindow = {
  window: BrowserWindow;
  id: string;
  focused: boolean;
};

export class WindowsController {
  // The currently active (showing) windows.
  static active: StoredWindow[] = [];

  static all = () => this.active;

  // Adds a window to the `active` set.
  static add = (window: BrowserWindow, id: string) => {
    const newWindow: StoredWindow = { window, id, focused: false };

    this.active = this.active.reduceRight(
      (acc, curr) => (curr.id === id ? acc : [curr, ...acc]),
      [newWindow]
    );
  };

  // Removes a window from the `active` set via its id.
  static remove = (id: string) => {
    this.active = this.active.filter((a: StoredWindow) => a.id !== id);
  };

  // Gets a browser window from the `active` set via its id.
  static get = (id: string) => {
    return (
      this.active.find((a: StoredWindow) => a.id === id)?.window ?? undefined
    );
  };

  // A window is in focus.
  static focus = (id: string) => {
    this.active = this.active.map((a: StoredWindow) =>
      a.id === id ? { ...a, focused: true } : a
    );
  };

  // A window has been blurred.
  static blur = (id: string) => {
    this.active = this.active.map((a: StoredWindow) =>
      a.id === id ? { ...a, focused: false } : a
    );
  };

  // At least one window is in focus.
  static focused = () => {
    return this.active.find((a: StoredWindow) => a.focused) ? true : false;
  };

  // Hide window of a id and remove focus.
  static hideAndBlur = (id: string) => {
    for (const { window, id: currId } of this.active) {
      if (currId === id) {
        window.hide();
        this.blur(id);
        break;
      }
    }
  };

  // Show a window
  static show = (id: string) => {
<<<<<<< HEAD
    for (const { window, id: currId } of this.active) {
      if (currId === id) {
        window.show();
        this.focus(id);
        break;
      }
=======
    const window = this.active.find((w) => w.id === id)?.window;
    if (window) {
      window.show();
      this.focus(id);
>>>>>>> c8aa5c97
    }
  };

  // Close window of a id and remove from active.
  static close = (id: string) => {
    for (const { window, id: currId } of this.active) {
      if (currId !== id) continue;

      if (id === 'menu') {
        window.hide();
      } else {
        window.close();
        this.remove(id);
      }

      break;
    }
  };

  // Hide all windows if app is in focus.
  static hideAll = () => {
    if (!this.focused()) {
      return;
    }

    // Close all non-menubar windows.
    this.all().forEach((storedWindow) => {
      if (storedWindow.id !== 'menu') storedWindow.window.hide();
    });
  };

  // Report an event to all open windows.
  static reportAll = (chain: ChainID, event: string) => {
    for (const { id } of this.active) {
      this.get(id)?.webContents?.send(event, chain);
    }
  };
}<|MERGE_RESOLUTION|>--- conflicted
+++ resolved
@@ -71,19 +71,10 @@
 
   // Show a window
   static show = (id: string) => {
-<<<<<<< HEAD
-    for (const { window, id: currId } of this.active) {
-      if (currId === id) {
-        window.show();
-        this.focus(id);
-        break;
-      }
-=======
     const window = this.active.find((w) => w.id === id)?.window;
     if (window) {
       window.show();
       this.focus(id);
->>>>>>> c8aa5c97
     }
   };
 
