--- conflicted
+++ resolved
@@ -6,13 +6,9 @@
 import BigNumber from 'bignumber.js';
 import { chainUnits } from './config/chains';
 import { compareHashes } from './utils/CryptoUtils';
-import { ellipsisFn, planckToUnit } from '@polkadot-cloud/utils';
 import { EventsController } from './controller/EventsController';
-<<<<<<< HEAD
 import { NotificationsController } from './controller/NotificationsController';
-=======
-import { planckToUnit } from '@w3ux/utils';
->>>>>>> 33ade048
+import { planckToUnit, ellipsisFn } from '@w3ux/utils';
 import { WindowsController } from './controller/WindowsController';
 import type { ApiCallEntry } from './types/subscriptions';
 import type { AnyData } from './types/misc';
