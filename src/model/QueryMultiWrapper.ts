import BigNumber from 'bignumber.js';
import * as ApiUtils from '@/utils/ApiUtils';
import { EventsController } from '@/controller/EventsController';
import { WindowsController } from '@/controller/WindowsController';
import type { ChainID } from '@/types/chains';
import type { AnyData, AnyFunction } from '@/types/misc';
import type { QueryableStorageMultiArg } from '@polkadot/api/types';
import type {
  SubscriptionTask,
  QueryMultiEntry,
  ApiCallEntry,
} from '@/types/subscriptions';
import { compareHashes } from '@/utils/CryptoUtils';

export class QueryMultiWrapper {
  // Cache subscriptions associated their chain.
  private subscriptions = new Map<ChainID, QueryMultiEntry>();

  private async next(task: SubscriptionTask) {
    switch (task.action) {
      case 'subscribe:query.timestamp.now': {
        console.log('subscribe timestamp now');
        await QueryMultiWrapper.subscribe_query_timestamp_now(task, this);
        break;
      }

      case 'subscribe:query.babe.currentSlot': {
        console.log('subscribe babe currentSlot');
        await QueryMultiWrapper.subscribe_query_babe_currentSlot(task, this);
        break;
      }

      case 'subscribe:query.system.account': {
        console.log('subscribe account balance');
        await QueryMultiWrapper.subscribe_query_system_account(task, this);
        break;
      }

      default: {
        throw new Error('Subscription action not found');
      }
    }
  }

  // Wrapper around calling subject's next method.
  async subscribeTask(task: SubscriptionTask) {
    await this.next(task);
  }

  /*-------------------------------------------------- 
   Accessors
   --------------------------------------------------*/

  getSubscriptionTasks() {
    const result: SubscriptionTask[] = [];

    for (const entry of this.subscriptions.values()) {
      for (const { task } of entry.callEntries) {
        result.push({ ...task });
      }
    }

    return result;
  }

  /*-------------------------------------------------- 
   Helpers
   --------------------------------------------------*/

  // --------------------------------------------------
  // build
  // --------------------------------------------------

  // Dynamically re-call queryMulti based on the query multi map.
  private async build(chainId: ChainID) {
    if (!this.subscriptions.get(chainId)) {
      console.log('>> QueryMultiWrapper: queryMulti map is empty.');
      return;
    }

    // Construct the argument for new queryMulti call.
    const queryMultiArg: AnyData = this.buildQueryMultiArg(chainId);

    // Make the new call to queryMulti.
    console.log('>> QueryMultiWrapper: Call to queryMulti.');

    const instance = await ApiUtils.getApiInstance(chainId);
    const finalArg = queryMultiArg as QueryableStorageMultiArg<'promise'>[];

    const unsub = await instance.api.queryMulti(finalArg, (data: AnyData) => {
      /*--------------------------------
       The Chain's queryMulti Callback
       -------------------------------*/

      // Work out task to handle
      const { callEntries } = this.subscriptions.get(chainId)!;

      for (const [index, entry] of callEntries.entries()) {
        const { action } = entry.task;

        switch (action) {
          case 'subscribe:query.timestamp.now': {
            const newVal = new BigNumber(data[index]);
            const curVal = new BigNumber(
              this.getChainTaskCurrentVal(action, chainId)
            );

            // If the difference of newVal - curVal is lte
            // to this buffer, skip event processing.
            // Prevents "double" timestamps being rendered.
            const timeBuffer = 20;

<<<<<<< HEAD
            if (
              !data[index] ||
              compareHashes(newVal, curVal) ||
              newVal.minus(curVal).lte(timeBuffer)
            )
              break;
=======
            if (compareHashes(newVal, curVal)) {
              break;
            }
>>>>>>> 81d017ae

            // Cache new value.
            this.setChainTaskVal(entry, newVal, chainId);

            // Debugging.
            const now = new Date(data[index] * 1000).toDateString();
            console.log(`Now: ${now} | ${data[index]} (index: ${index})`);

            // Construct and send event to renderer.
            WindowsController.get('menu')?.webContents?.send(
              'renderer:event:new',
              EventsController.getEvent(entry, String(newVal))
            );

            break;
          }
          case 'subscribe:query.babe.currentSlot': {
            const newVal = new BigNumber(data[index]);
            const curVal = this.getChainTaskCurrentVal(action, chainId);

            if (!data[index] || compareHashes(newVal, curVal)) {
              break;
            }

            // Cache new value.
            this.setChainTaskVal(entry, newVal, chainId);

            // Debugging.
            console.log(`Current Sot: ${newVal} (index: ${index})`);

            // Construct and send event to renderer.
            WindowsController.get('menu')?.webContents?.send(
              'renderer:event:new',
              EventsController.getEvent(entry, String(newVal))
            );

            break;
          }
          case 'subscribe:query.system.account': {
            const free = new BigNumber(data[index].data.free);
            const reserved = new BigNumber(data[index].data.reserved);
            const nonce = new BigNumber(data[index].nonce);

            // Debugging.
            console.log(
              `Account: Free balance is ${free} with ${reserved} reserved (nonce: ${nonce}).`
            );

            // Construct and send event to renderer.
            WindowsController.get('menu')?.webContents?.send(
              'renderer:event:new',
              EventsController.getEvent(entry, {
                nonce,
                free,
                reserved,
              })
            );

            break;
          }
        }
      }
    });

    // Replace the entry's unsub function
    this.replaceUnsub(chainId, unsub);
  }

  // --------------------------------------------------
  // insert
  // --------------------------------------------------

  // Insert a polkadot api function into queryMulti
  private insert(task: SubscriptionTask, apiCall: AnyFunction) {
    // Return if api call already exists.
    if (this.actionExists(task.chainId, task.action)) {
      console.log('>> QueryMultiWrapper: Action already exists.');
      return;
    }

    // Construct new ApiCallEntry.
    const newEntry: ApiCallEntry = {
      apiCall,
      curVal: null,
      task: {
        ...task,
        actionArgs: task.actionArgs ? [...task.actionArgs] : undefined,
      },
    };

    // Insert new key if chain isn't cached yet.
    if (!this.subscriptions.has(task.chainId)) {
      console.log('>> QueryMultiWrapper: Add chain and API entry.');

      this.subscriptions.set(task.chainId, {
        unsub: null,
        callEntries: [newEntry],
      });

      return;
    }

    console.log('>> QueryMultiWrapper: Update with new API entry.');

    // Otherwise update query multi map.
    const entry = this.subscriptions.get(task.chainId);

    if (entry) {
      // Add entry to chain's query multi.
      this.subscriptions.set(task.chainId, {
        unsub: entry.unsub,
        callEntries: [
          ...entry.callEntries.map((e: ApiCallEntry) => ({
            ...e,
            actionArgs: e.task.actionArgs ? [...e.task.actionArgs] : undefined,
          })),
          newEntry,
        ],
      });
    }
  }

  // --------------------------------------------------
  // remove
  // --------------------------------------------------

  // Unsubscribe from query multi if chain has no more entries.
  private remove(chainId: ChainID, action: string) {
    if (!this.actionExists(chainId, action)) {
      console.log(">> API call doesn't exist.");
    } else {
      // Remove action from query multi map.
      const entry = this.subscriptions.get(chainId)!;

      // Unsubscribe from current query multi.
      entry.unsub();

      // Remove task from entry.
      const updated: QueryMultiEntry = {
        unsub: entry.unsub,
        callEntries: entry.callEntries.filter((e) => e.task.action !== action),
      };

      // Update chain's query multi entry.
      this.subscriptions.set(chainId, updated);

      if (updated.callEntries.length === 0) {
        this.subscriptions.delete(chainId);
      }
    }
  }

  // --------------------------------------------------
  // Util: setActionCallbackVal
  // --------------------------------------------------

  private setChainTaskVal(
    entry: ApiCallEntry,
    newVal: AnyData,
    chainId: ChainID
  ) {
    const retrieved = this.subscriptions.get(chainId);

    if (retrieved) {
      const newEntries = retrieved.callEntries.map((e) =>
        e.task.action === entry.task.action ? { ...e, curVal: newVal } : e
      );

      this.subscriptions.set(chainId, {
        unsub: retrieved.unsub,
        callEntries: newEntries,
      });
    }
  }

  // --------------------------------------------------
  // Util: getActionCallbackVal
  // --------------------------------------------------

  private getChainTaskCurrentVal(action: string, chainId: ChainID) {
    const entry = this.subscriptions.get(chainId);
    if (entry) {
      for (const { task: t, curVal } of entry.callEntries) {
        if (t.action === action) {
          return curVal;
        }
      }
    }
    return null;
  }

  // --------------------------------------------------
  // Util: setUnsub
  // --------------------------------------------------

  private replaceUnsub(chainId: ChainID, newUnsub: AnyFunction) {
    const entry = this.subscriptions.get(chainId)!;

    // Unsubscribe from pervious query multi.
    if (entry.unsub !== null) {
      entry.unsub();
    }

    this.subscriptions.set(chainId, {
      unsub: newUnsub,
      callEntries: [...entry!.callEntries],
    });
  }

  // --------------------------------------------------
  // Util: buildQueryMultiArg
  // --------------------------------------------------

  private buildQueryMultiArg(chainId: ChainID) {
    const argument: AnyData = [];

    const entry = this.subscriptions.get(chainId);

    if (entry) {
      for (const { apiCall, task } of entry.callEntries) {
        let callArray = [apiCall];

        if (task.actionArgs) {
          callArray = callArray.concat(task.actionArgs);
        }

        argument.push(callArray);
      }
    }

    return argument;
  }

  // --------------------------------------------------
  // Util: actionExists
  // --------------------------------------------------

  // Check if a chain is already subscribed to an action.
  private actionExists(chainId: ChainID, action: string) {
    const entry = this.subscriptions.get(chainId);

    return Boolean(entry?.callEntries.some((e) => e.task.action === action));
  }

  // --------------------------------------------------
  // Util: handleTask
  // --------------------------------------------------

  private async handleTask(task: SubscriptionTask, apiCall: AnyFunction) {
    switch (task.status) {
      // Add this action to the chain's subscriptions.
      case 'enable': {
        this.insert(task, apiCall);
        await this.build(task.chainId);
        break;
      }
      // Remove this action from the chain's subscriptions.
      case 'disable': {
        this.remove(task.chainId, task.action);
        await this.build(task.chainId);
        break;
      }
    }
  }

  /*-------------------------------------------------- 
   Handlers
   --------------------------------------------------*/

  // api.query.timestamp.now
  private static async subscribe_query_timestamp_now(
    task: SubscriptionTask,
    wrapper: QueryMultiWrapper
  ) {
    switch (task.chainId) {
      case 'Polkadot': {
        try {
          console.log('>> QueryMultiWrapper: Rebuild queryMulti');
          const instance = await ApiUtils.getApiInstance(task.chainId);
          await wrapper.handleTask(task, instance.api.query.timestamp.now);
        } catch (err) {
          console.error(err);
        }
      }
    }
  }

  // api.query.babe.currentSlot
  private static async subscribe_query_babe_currentSlot(
    task: SubscriptionTask,
    wrapper: QueryMultiWrapper
  ) {
    switch (task.chainId) {
      case 'Polkadot': {
        try {
          console.log('>> QueryMultiWrapper: Rebuild queryMulti');
          const instance = await ApiUtils.getApiInstance(task.chainId);
          await wrapper.handleTask(task, instance.api.query.babe.currentSlot);
        } catch (err) {
          console.error(err);
        }
      }
    }
  }

  // api.query.system.account
  private static async subscribe_query_system_account(
    task: SubscriptionTask,
    wrapper: QueryMultiWrapper
  ) {
    switch (task.chainId) {
      case 'Polkadot': {
        try {
          console.log('>> QueryMultiWrapper: Rebuild queryMulti');
          const instance = await ApiUtils.getApiInstance(task.chainId);
          await wrapper.handleTask(task, instance.api.query.system.account);
        } catch (err) {
          console.error(err);
        }
      }
    }
  }
}<|MERGE_RESOLUTION|>--- conflicted
+++ resolved
@@ -110,18 +110,13 @@
             // Prevents "double" timestamps being rendered.
             const timeBuffer = 20;
 
-<<<<<<< HEAD
             if (
               !data[index] ||
               compareHashes(newVal, curVal) ||
               newVal.minus(curVal).lte(timeBuffer)
-            )
-              break;
-=======
-            if (compareHashes(newVal, curVal)) {
+            ) {
               break;
             }
->>>>>>> 81d017ae
 
             // Cache new value.
             this.setChainTaskVal(entry, newVal, chainId);
