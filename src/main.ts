--- conflicted
+++ resolved
@@ -1,10 +1,6 @@
 import 'websocket-polyfill';
-<<<<<<< HEAD
 import type { IpcMainInvokeEvent } from 'electron';
-import { app, ipcMain, protocol, shell } from 'electron';
-=======
 import { app, ipcMain, protocol, shell, systemPreferences } from 'electron';
->>>>>>> f795146b
 import Store from 'electron-store';
 import { WindowsController } from './controller/WindowsController';
 import { APIsController } from './controller/APIsController';
